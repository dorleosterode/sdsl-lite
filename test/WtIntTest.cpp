#include "sdsl/wt_int.hpp"
#include "sdsl/util.hpp"
#include "sdsl/rrr_vector.hpp"
#include "sdsl/sd_vector.hpp"
#include "gtest/gtest.h"
#include <vector>
#include <cstdlib> // for rand()
#include <string>

namespace
{

typedef sdsl::int_vector<>::size_type size_type;

template<class T>
class WtIntTest : public ::testing::Test
{
    protected:

        WtIntTest() {
            // You can do set-up work for each test here.
        }

        virtual ~WtIntTest() {
            // You can do clean-up work that doesn't throw exceptions here.
        }

        // If the constructor and destructor are not enough for setting up
        // and cleaning up each test, you can define the following methods:
        virtual void SetUp() {
            // Code here will be called immediately after the constructor (right
            // before each test).
            tmp_file = "tmp_wt_int_test_" + sdsl::util::to_string(sdsl::util::get_pid()) + "_";
        }

        virtual void TearDown() {
            // Code here will be called immediately after each test (right
            // before the destructor).
        }
        // Objects declared here can be used by all tests in the test case for Foo.
        std::string tmp_file;
};

using testing::Types;

typedef Types<
sdsl::wt_int<>,
     sdsl::wt_int<sdsl::int_vector<>, sdsl::rrr_vector<15> >,
     sdsl::wt_int<sdsl::int_vector<>, sdsl::rrr_vector<63> >
     > Implementations;

TYPED_TEST_CASE(WtIntTest, Implementations);

// TODO: test streaming operator

//! Test the parametrized constructor
TYPED_TEST(WtIntTest, Constructor)
{
    uint8_t width = 18;
    std::string suffix = "constructor";
<<<<<<< HEAD
    sdsl::int_vector<> iv(100000000,0,width);
    sdsl::util::set_random_bits(iv, 17);

    sdsl::util::store_to_file(iv, (tmp_file+suffix).c_str());
    {
        sdsl::int_vector_file_buffer<> buf((tmp_file+suffix).c_str());
        sdsl::wt_int<> wt(buf);
        ASSERT_EQ(iv.size(), wt.size());
        for (size_type i=0; i < iv.size(); ++i) {
            ASSERT_EQ(iv[i], wt[i]);
        }
    }
    std::remove((tmp_file+suffix).c_str());
=======
    sdsl::int_vector<> iv(1000000,0,width);
    sdsl::util::set_random_bits(iv, 17);
    double iv_size = sdsl::util::get_size_in_mega_bytes(iv);

    sdsl::util::store_to_file(iv, (this->tmp_file+suffix).c_str());
    {
        sdsl::int_vector_file_buffer<> buf((this->tmp_file+suffix).c_str());
        TypeParam wt(buf);
        std::cout << "compression = " << sdsl::util::get_size_in_mega_bytes(wt)/iv_size << std::endl;
        ASSERT_EQ(iv.size(), wt.size());
        for (size_type i=0; i < iv.size(); ++i) {
            ASSERT_EQ(iv[i], wt[i])<<i;
        }
    }
    std::remove((this->tmp_file+suffix).c_str());
>>>>>>> dfbe8de3
}

}  // namespace

int main(int argc, char** argv)
{
    ::testing::InitGoogleTest(&argc, argv);
    return RUN_ALL_TESTS();
}<|MERGE_RESOLUTION|>--- conflicted
+++ resolved
@@ -58,21 +58,6 @@
 {
     uint8_t width = 18;
     std::string suffix = "constructor";
-<<<<<<< HEAD
-    sdsl::int_vector<> iv(100000000,0,width);
-    sdsl::util::set_random_bits(iv, 17);
-
-    sdsl::util::store_to_file(iv, (tmp_file+suffix).c_str());
-    {
-        sdsl::int_vector_file_buffer<> buf((tmp_file+suffix).c_str());
-        sdsl::wt_int<> wt(buf);
-        ASSERT_EQ(iv.size(), wt.size());
-        for (size_type i=0; i < iv.size(); ++i) {
-            ASSERT_EQ(iv[i], wt[i]);
-        }
-    }
-    std::remove((tmp_file+suffix).c_str());
-=======
     sdsl::int_vector<> iv(1000000,0,width);
     sdsl::util::set_random_bits(iv, 17);
     double iv_size = sdsl::util::get_size_in_mega_bytes(iv);
@@ -88,7 +73,6 @@
         }
     }
     std::remove((this->tmp_file+suffix).c_str());
->>>>>>> dfbe8de3
 }
 
 }  // namespace
