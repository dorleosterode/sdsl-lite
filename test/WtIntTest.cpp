#include "sdsl/wavelet_trees.hpp"
#include "gtest/gtest.h"
#include <vector>
#include <string>
#include <map>

namespace
{

using namespace sdsl;
using namespace std;

typedef int_vector<>::size_type size_type;
typedef map<int_vector<>::value_type,size_type> tMII;

string test_file;
string temp_file;
bool in_memory;

<<<<<<< HEAD
// forward declaration
template<class t_wt>
void test_interval_symbols(t_wt& wt);
// forward declaration
template<class t_wt>
void test_lex_count(t_wt& wt);
// forward declaration
template<class t_wt>
void test_lex_smaller_count(t_wt& wt);


template<class t_wt, bool lex_ordered = t_wt::lex_ordered>
struct wt_test_trait;

template<class t_wt>
struct wt_test_trait<t_wt, false> {
    static void interval_symbols_test(t_wt& wt) {
        test_interval_symbols(wt);
    }
    static void lex_count_test(t_wt&) {}
    static void lex_smaller_count_test(t_wt&) {}
};

template<class t_wt>
struct wt_test_trait<t_wt, true> {
    static void interval_symbols_test(t_wt& wt) {
        test_interval_symbols(wt);
    }
    static void lex_count_test(t_wt& wt) {
        test_lex_count(wt);
    }
    static void lex_smaller_count_test(t_wt& wt) {
        test_lex_smaller_count(wt);
    }
};

template<class t_bitvector,class t_rank, class t_select, class t_wt>
struct wt_test_trait<wt_rlmn<t_bitvector,t_rank,t_select,t_wt>,false> {
    static void interval_symbols_test(wt_rlmn<t_bitvector,t_rank,t_select,t_wt>&) {}
    static void lex_count_test(wt_rlmn<t_bitvector,t_rank,t_select,t_wt>&) {}
    static void lex_smaller_count_test(wt_rlmn<t_bitvector,t_rank,t_select,t_wt>&) {}
};

template<class t_bitvector,class t_select, class t_select_zero>
struct wt_test_trait<wt_gmr_1<t_bitvector,t_select,t_select_zero>,false> {
    static void interval_symbols_test(wt_gmr_1<t_bitvector,t_select,t_select_zero>&) {}
    static void lex_count_test(wt_gmr_1<t_bitvector,t_select,t_select_zero>&) {}
    static void lex_smaller_count_test(wt_gmr_1<t_bitvector,t_select,t_select_zero>&) {}
};

template<class t_bitvector,class t_select, class t_select_zero, class t_rank>
struct wt_test_trait<wt_gmr_2<t_bitvector,t_select,t_select_zero, t_rank>,false> {
    static void interval_symbols_test(wt_gmr_2<t_bitvector,t_select,t_select_zero, t_rank>&) {}
    static void lex_count_test(wt_gmr_2<t_bitvector,t_select,t_select_zero, t_rank>&) {}
    static void lex_smaller_count_test(wt_gmr_2<t_bitvector,t_select,t_select_zero, t_rank>&) {}
};

template<class t_bitvector,class t_select, class t_select_zero, class t_rank>
struct wt_test_trait<wt_gmr_3<t_bitvector,t_select,t_select_zero, t_rank>,false> {
    static void interval_symbols_test(wt_gmr_3<t_bitvector,t_select,t_select_zero, t_rank>&) {}
    static void lex_count_test(wt_gmr_3<t_bitvector,t_select,t_select_zero, t_rank>&) {}
    static void lex_smaller_count_test(wt_gmr_3<t_bitvector,t_select,t_select_zero, t_rank>&) {}
};

=======
>>>>>>> 563d59c3
template<class T>
class WtIntTest : public ::testing::Test { };

using testing::Types;

typedef Types<
wt_blcd<bit_vector, rank_support_v<>, select_support_mcl<1>, select_support_mcl<0>, int_tree<>>
//		,wt_gmr_1<> //access is too slow for large alphabets
        ,wt_gmr_2<>
        ,wt_gmr_3<>
        ,wt_huff<bit_vector, rank_support_v<>, select_support_mcl<1>, select_support_mcl<0>, int_tree<>>
        ,wt_huff<rrr_vector<63>, rrr_vector<63>::rank_1_type, rrr_vector<63>::select_1_type, rrr_vector<63>::select_0_type, int_tree<>>
        ,wt_hutu<bit_vector, rank_support_v<>, select_support_mcl<1>, select_support_mcl<0>, int_tree<>>
        ,wt_int<rrr_vector<15>>
        ,wm_int<>
        ,wt_int<>
        ,wt_int<rrr_vector<63>>
        ,wt_rlmn<bit_vector, rank_support_v5<>, select_support_mcl<1>, wt_int<>>
        > Implementations;

TYPED_TEST_CASE(WtIntTest, Implementations);

//! Test the parametrized constructor
TYPED_TEST(WtIntTest, Constructor)
{
    int_vector<> iv;
    load_from_file(iv, test_file);
    double iv_size = size_in_mega_bytes(iv);
    cout << "tc = " << test_file << endl;
    {
        TypeParam wt;
        sdsl::construct(wt, test_file);
        cout << "compression = " << size_in_mega_bytes(wt)/iv_size << endl;
        ASSERT_EQ(iv.size(), wt.size());
        set<uint64_t> sigma_set;
        for (size_type j=0; j < iv.size(); ++j) {
            ASSERT_EQ(iv[j], wt[j])<<j;
            sigma_set.insert(iv[j]);
        }
        ASSERT_EQ(sigma_set.size(), wt.sigma);
        ASSERT_TRUE(store_to_file(wt, temp_file));
    }
    {
        int_vector_buffer<> iv_buf(test_file);
        TypeParam wt(iv_buf, 0);
        ASSERT_EQ((size_type)0,  wt.size());
    }
    {
        int_vector_buffer<> iv_buf(test_file);
        size_type len = (iv.size() >= 6) ? 6 : iv.size();
        TypeParam wt(iv_buf, len);
        ASSERT_EQ(len, wt.size());
        for (size_type j=0; j < len; ++j) {
            ASSERT_EQ(iv[j], wt[j])<<j;
        }
    }
}

//! Test loading and accessing the wavelet tree
TYPED_TEST(WtIntTest, LoadAndAccess)
{
    int_vector<> iv;
    load_from_file(iv, test_file);
    TypeParam wt;
    ASSERT_TRUE(load_from_file(wt, temp_file));
    ASSERT_EQ(iv.size(), wt.size());
    for (size_type j=0; j < iv.size(); ++j) {
        ASSERT_EQ(iv[j], wt[j])<<j;
    }
}

//! Test the load method and rank method
TYPED_TEST(WtIntTest, LoadAndRank)
{
    int_vector<> iv;
    load_from_file(iv, test_file);
    TypeParam wt;
    ASSERT_TRUE(load_from_file(wt, temp_file));
    ASSERT_EQ(iv.size(), wt.size());
    tMII check_rank;
    for (size_type j=0; j < iv.size(); ++j) {
        ASSERT_EQ(wt.rank(j, iv[j]), check_rank[iv[j]]);
        check_rank[iv[j]]++;
    }
    for (auto it=check_rank.begin(); it!=check_rank.end(); ++it) {
        ASSERT_EQ(wt.rank(wt.size(), it->first), it->second);
    }
}

//! Test the load method and rank method
TYPED_TEST(WtIntTest, LoadAndMoveAndRank)
{
    int_vector<> iv;
    load_from_file(iv, test_file);
    TypeParam wt_load;
    ASSERT_TRUE(load_from_file(wt_load, temp_file));
    TypeParam wt = move(wt_load);
    ASSERT_EQ(iv.size(), wt.size());
    tMII check_rank;
    for (size_type j=0; j < iv.size(); ++j) {
        ASSERT_EQ(wt.rank(j, iv[j]), check_rank[iv[j]]);
        check_rank[iv[j]]++;
    }
    for (auto it=check_rank.begin(); it!=check_rank.end(); ++it) {
        ASSERT_EQ(wt.rank(wt.size(), it->first), it->second);
    }
}

//! Test the load method and select method
TYPED_TEST(WtIntTest, LoadAndSelect)
{
    int_vector<> iv;
    load_from_file(iv, test_file);
    TypeParam wt;
    ASSERT_TRUE(load_from_file(wt, temp_file));
    ASSERT_EQ(iv.size(), wt.size());
    tMII count;
    for (size_type j=0; j < iv.size(); ++j) {
        count[iv[j]]++;
        ASSERT_EQ(j, wt.select(count[iv[j]], iv[j]))
                << "iv[j]=" << iv[j] << " j="<<j;
    }
}

//! Test the load method and select method
TYPED_TEST(WtIntTest, LoadAndMoveAndSelect)
{
    int_vector<> iv;
    load_from_file(iv, test_file);
    TypeParam wt_load;
    ASSERT_TRUE(load_from_file(wt_load, temp_file));
    TypeParam wt = move(wt_load);
    ASSERT_EQ(iv.size(), wt.size());
    tMII count;
    for (size_type j=0; j < iv.size(); ++j) {
        count[iv[j]]++;
        ASSERT_EQ(j, wt.select(count[iv[j]], iv[j]))
                << "iv[j]=" << iv[j] << " j="<<j;
    }
}

//! Test the load method and inverse_select method
TYPED_TEST(WtIntTest, LoadAndInverseSelect)
{
    int_vector<> iv;
    load_from_file(iv, test_file);
    TypeParam wt;
    ASSERT_TRUE(load_from_file(wt, temp_file));
    ASSERT_EQ(iv.size(), wt.size());
    tMII check_rank;
    for (size_type j=0; j < iv.size(); ++j) {
        auto rc = wt.inverse_select(j);
        ASSERT_EQ(check_rank[iv[j]], rc.first);
        ASSERT_EQ(iv[j], rc.second);
        check_rank[iv[j]]++;
    }
}

template<class t_wt>
void
test_interval_symbols(typename enable_if<!(has_node_type<t_wt>::value),
                      t_wt>::type&)
{
    // interval_symbols not implemented
}

template<class t_wt>
void
test_interval_symbols(typename enable_if<has_node_type<t_wt>::value,
                      t_wt>::type& wt)
{
    ASSERT_TRUE(load_from_file(wt, temp_file));

    size_type k = 0;
    vector<size_type> rank_c_i(wt.sigma);
    vector<size_type> rank_c_j(wt.sigma);
    vector<int_vector<>::value_type> cs(wt.sigma);

    mt19937_64 rng;
    for (size_type n=1; n<4; ++n) {
        uniform_int_distribution<uint64_t> distribution(0, n*n*n*10);
        auto dice = bind(distribution, rng);
        for (size_type i=0, j=0; i < wt.size(); i=j) {
            j = min(wt.size(),i+dice());

            interval_symbols(wt, i, j, k, cs, rank_c_i, rank_c_j);

            size_type symbols = (j-i);
            for (size_type m = 0; m<k; ++m) {
                ASSERT_EQ(wt.rank(i, cs[m]), rank_c_i[m]);
                ASSERT_EQ(wt.rank(j, cs[m]), rank_c_j[m]);
                ASSERT_LT((size_type)0, rank_c_j[m]-rank_c_i[m]);
                symbols -= (rank_c_j[m]-rank_c_i[m]);
                if (m>0 and t_wt::lex_ordered) {
                    ASSERT_LT(cs[m-1],cs[m]);
                }
            }

            ASSERT_EQ((size_type)0, symbols);
            if (!t_wt::lex_ordered) {
                sort(cs.begin(), cs.begin()+k);
                for (size_type m=1; m<k; m++) {
                    ASSERT_LT(cs[m-1], cs[m]);
                }
            }
        }
    }
}

//! Test the load method and interval_symbols method
TYPED_TEST(WtIntTest, LoadAndIntervalSymbols)
{
    TypeParam wt;
    test_interval_symbols<TypeParam>(wt);
}

template<class t_wt>
void
test_lex_count(typename enable_if<!(t_wt::lex_ordered), t_wt>::type&)
{
    // lex_count not implemented
}

template<class t_wt>
void
test_lex_count(typename enable_if<t_wt::lex_ordered, t_wt>::type& wt)
{
    int_vector<> iv;
    load_from_file(iv, test_file);
    ASSERT_TRUE(load_from_file(wt, temp_file));
    ASSERT_EQ(iv.size(), wt.size());
    mt19937_64 rng;
    uint64_t min = numeric_limits<uint64_t>::max(), max = 0;
    for (size_type j=0; j < iv.size(); ++j) {
        if (min>iv[j]) min = iv[j];
        if (max<iv[j]) max = iv[j];
    }
    uniform_int_distribution<uint64_t> symbol_distribution(min, max);
    auto dice_symbol = bind(symbol_distribution, rng);
    for (size_type k=1; k<4; ++k) {
        uniform_int_distribution<uint64_t> distribution(0, k*k*k*10);
        auto dice = bind(distribution, rng);
        for (size_type idx=0; idx < iv.size();) {
            size_type i = idx, j = std::min(wt.size(),i+dice());
            size_type smaller_c1=0, greater_c1=0, smaller_c2=0, greater_c2=0;
            int_vector<>::value_type c1=iv[i], c2=dice_symbol();
            for (; idx<j; ++idx) {
                if (iv[idx]<c1) ++smaller_c1;
                if (iv[idx]>c1) ++greater_c1;
                if (iv[idx]<c2) ++smaller_c2;
                if (iv[idx]>c2) ++greater_c2;

            }
            auto res1 = wt.lex_count(i, j, c1);
            ASSERT_EQ(wt.rank(i, c1), get<0>(res1));
            ASSERT_EQ(smaller_c1, get<1>(res1));
            ASSERT_EQ(greater_c1, get<2>(res1));

            auto res2 = wt.lex_count(i, j, c2);
            ASSERT_EQ(wt.rank(i, c2), get<0>(res2));
            ASSERT_EQ(smaller_c2, get<1>(res2));
            ASSERT_EQ(greater_c2, get<2>(res2));

            auto res3 = wt.lex_count(i, j, max+1+dice_symbol());
            ASSERT_EQ((size_type)0, get<0>(res3));
            ASSERT_EQ(j-i, get<1>(res3));
            ASSERT_EQ((size_type)0, get<2>(res3));
        }
    }
}

//! Test the load method and lex_count method
TYPED_TEST(WtIntTest, LoadAndLexCount)
{
    TypeParam wt;
    test_lex_count<TypeParam>(wt);
}

template<class t_wt>
void
test_lex_smaller_count(typename enable_if<!(t_wt::lex_ordered), t_wt>::type&)
{
    // lex_smaller_count not implemented
}

template<class t_wt>
void
test_lex_smaller_count(typename enable_if<t_wt::lex_ordered, t_wt>::type& wt)
{
    int_vector<> iv;
    load_from_file(iv, test_file);
    ASSERT_TRUE(load_from_file(wt, temp_file));
    ASSERT_EQ(iv.size(), wt.size());
    mt19937_64 rng;
    uint64_t min = numeric_limits<uint64_t>::max(), max = 0;
    for (size_type j=0; j < iv.size(); ++j) {
        if (min>iv[j]) min = iv[j];
        if (max<iv[j]) max = iv[j];
    }
    uniform_int_distribution<uint64_t> symbol_distribution(min, max);
    auto dice_symbol = bind(symbol_distribution, rng);
    int_vector<> chars(3);
    for (size_type idx=0; idx < iv.size(); ++idx) {
        chars[0] = iv[idx];
        chars[1] = dice_symbol();
        chars[2] = max+1+dice_symbol();

        for (uint64_t i = 0; i<chars.size(); ++i) {
            auto exp = wt.lex_count(0, idx, chars[i]);
            auto res = wt.lex_smaller_count(idx, chars[i]);
            ASSERT_EQ(idx-get<2>(exp)-get<1>(exp), get<0>(res));
            ASSERT_EQ(get<1>(exp), get<1>(res));
        }
    }
}

//! Test the load method and lex_smaller_count method
TYPED_TEST(WtIntTest, LoadAndLexSmallerCount)
{
    TypeParam wt;
    test_lex_smaller_count<TypeParam>(wt);
}


template<class t_wt>
void
test_range_search_2d(typename enable_if<!(has_range_search_2d<t_wt>::value),
                     t_wt>::type&) {}

template<class t_wt>
void
test_range_search_2d(typename enable_if<has_range_search_2d<t_wt>::value,
                     t_wt>::type& wt)
{
    int_vector<> iv;
    load_from_file(iv, test_file);

    ASSERT_TRUE(load_from_file(wt, temp_file));

    if (wt.size() == 0)
        return;

    vector<uint64_t> buf(100);
    vector<uint64_t> unique_buf(buf.size());

    mt19937_64 rng;
    uniform_int_distribution<uint64_t> range_distr(0, wt.size()-1);
    auto dice_range = bind(range_distr, rng);

    uniform_int_distribution<uint64_t> rank_distr(0, buf.size());
    auto dice_rank = bind(rank_distr, rng);

    for (size_type n=0; n<1000; ++n) {
        size_type lb = dice_range();
        size_type rb = lb+buf.size()-1;
        rb = (rb >= wt.size()) ? wt.size()-1 : rb;

        auto buf_end = copy(iv.begin()+lb, iv.begin()+rb+1, buf.begin());
        sort(buf.begin(), buf_end);
        auto unique_end = unique_copy(buf.begin(), buf_end,
                                      unique_buf.begin());
        size_type r1 = dice_rank() % (unique_end - unique_buf.begin());
        size_type r2 = dice_rank() % (unique_end - unique_buf.begin());
        if (r1 > r2)
            swap(r1, r2);
        auto vlb = unique_buf[r1];
        auto vrb = unique_buf[r2];

        size_t cnt = upper_bound(buf.begin(), buf_end, vrb) -
                     lower_bound(buf.begin(), buf_end, vlb);

        auto res = wt.range_search_2d(lb, rb, vlb, vrb);
        ASSERT_EQ(cnt, res.first);

        for (auto point : res.second) {
            // check that position is in range
            ASSERT_TRUE(point.first >= lb);
            ASSERT_TRUE(point.first <= rb);
            // check that value is in range
            ASSERT_TRUE(point.second >= vlb);
            ASSERT_TRUE(point.second <= vrb);
            // check that in the original data
            ASSERT_EQ(iv[point.first], point.second);
        }
    }
}

//! Test the load method and range_search_2d
TYPED_TEST(WtIntTest, RangeSearch2d)
{
    TypeParam wt;
    test_range_search_2d<TypeParam>(wt);
}

template<class t_wt>
void
test_quantile_freq(typename enable_if<!t_wt::lex_ordered, t_wt>::type&) {}

template<class t_wt>
void
test_quantile_freq(typename enable_if<t_wt::lex_ordered, t_wt>::type& wt)
{
    int_vector<> iv;
    load_from_file(iv, test_file);

    ASSERT_TRUE(load_from_file(wt, temp_file));

    if (wt.size() == 0)
        return;

    vector<uint64_t> buf(100);

    mt19937_64 rng;
    uniform_int_distribution<uint64_t> range_distr(0, wt.size()-1);
    auto dice_lb = bind(range_distr, rng);

    uniform_int_distribution<uint64_t> rank_distr(1, buf.size());
    auto dice_range = bind(rank_distr, rng);

    for (size_type n=0; n<1000; ++n) {
        size_type lb = dice_lb();
        size_type rb = lb+dice_range()-1;
        rb = (rb >= wt.size()) ? wt.size()-1 : rb;

        auto buf_end = copy(iv.begin()+lb, iv.begin()+rb+1, buf.begin());
        sort(buf.begin(), buf_end);

        for (auto it = buf.begin(); it!=buf_end; ++it) {
            auto val = *it;
            size_type freq = upper_bound(buf.begin(), buf_end, val) -
                             lower_bound(buf.begin(), buf_end, val);
            size_type q    = it - buf.begin();
            auto res = quantile_freq(wt, lb, rb, q);
            ASSERT_EQ(val, res.first);
            ASSERT_EQ(freq, res.second);
        }
    }
}

//! Test the load method and quantile_freq
TYPED_TEST(WtIntTest, QuantileFreq)
{
    TypeParam wt;
    test_quantile_freq<TypeParam>(wt);
}


template<class t_wt>
void
test_intersect(typename enable_if<!(has_node_type<t_wt>::value),t_wt>::type&)
{
    // intersect not implemented
}

template<class t_wt>
void
test_intersect(typename enable_if<has_node_type<t_wt>::value,t_wt>::type& wt)
{
    using t_pvs = pair<typename t_wt::value_type,
          typename t_wt::size_type>;
    int_vector<> iv;
    load_from_file(iv, test_file);

    ASSERT_TRUE(load_from_file(wt, temp_file));

    if (wt.size() == 0)
        return;

    vector<vector<uint64_t>> buf(2, vector<uint64_t>(300));
    vector<uint64_t> res_buf(buf[0].size()*2);
    vector<vector<uint64_t>::iterator> buf_end(2);

    mt19937_64 rng;
    uniform_int_distribution<uint64_t> range_distr(0, wt.size()-1);
    auto dice_lb = bind(range_distr, rng);

    uniform_int_distribution<uint64_t> rank_distr(1, buf[0].size()-1);
    auto dice_range = bind(rank_distr, rng);

    for (size_type n=0; n<1000; ++n) {
        range_vec_type ranges;

        for (size_t i=0; i<2; ++i) {
            size_type lb = dice_lb();
            size_type rb = lb+dice_range()-1;
            rb = (rb >= wt.size()) ? wt.size()-1 : rb;
            ranges.emplace_back(lb,rb);
            buf_end[i] = copy(iv.begin()+lb,
                              iv.begin()+rb+1, buf[i].begin());
            sort(buf[i].begin(), buf_end[i]);
        }

        auto res_end =
            set_intersection(buf[0].begin(), buf_end[0],
                             buf[1].begin(), buf_end[1],
                             res_buf.begin());
        res_end = unique(res_buf.begin(), res_end);

        auto itsct = intersect(wt, ranges);
        size_type res_size = res_end-res_buf.begin();
        ASSERT_EQ(res_size, itsct.size());
        if (!t_wt::lex_ordered) {
            sort(itsct.begin(), itsct.end(), [](const t_pvs& x, const t_pvs& y) {
                return x.first < y.first;
            });
        }
        for (size_t i=0; i< itsct.size(); ++i) {
            ASSERT_EQ(res_buf[i], itsct[i].first);
        }
    }
}

//! Test the load method and intersect
TYPED_TEST(WtIntTest, Intersect)
{
    TypeParam wt;
    test_intersect<TypeParam>(wt);
}

TYPED_TEST(WtIntTest, DeleteTest)
{
    sdsl::remove(temp_file);
}

}  // namespace

int main(int argc, char** argv)
{
    ::testing::InitGoogleTest(&argc, argv);
    if (argc < 3) {
        // LCOV_EXCL_START
        cout << "Usage: " << argv[0] << " test_file temp_file [in-memory]" << endl;
        cout << " (1) Generates a WT out of test_file; stores it in temp_file." << endl;
        cout << "     If `in-memory` is specified, the in-memory construction is tested." << endl;
        cout << " (2) Performs tests." << endl;
        cout << " (3) Deletes temp_file." << endl;
        return 1;
        // LCOV_EXCL_STOP
    }
    test_file = argv[1];
    temp_file = argv[2];
    in_memory = argc > 3;
    if (in_memory) {
        int_vector<> data;
        load_from_file(data, test_file);
        test_file = ram_file_name(test_file);
        store_to_file(data, test_file);
        temp_file = ram_file_name(temp_file);
    }
    return RUN_ALL_TESTS();
}<|MERGE_RESOLUTION|>--- conflicted
+++ resolved
@@ -17,73 +17,6 @@
 string temp_file;
 bool in_memory;
 
-<<<<<<< HEAD
-// forward declaration
-template<class t_wt>
-void test_interval_symbols(t_wt& wt);
-// forward declaration
-template<class t_wt>
-void test_lex_count(t_wt& wt);
-// forward declaration
-template<class t_wt>
-void test_lex_smaller_count(t_wt& wt);
-
-
-template<class t_wt, bool lex_ordered = t_wt::lex_ordered>
-struct wt_test_trait;
-
-template<class t_wt>
-struct wt_test_trait<t_wt, false> {
-    static void interval_symbols_test(t_wt& wt) {
-        test_interval_symbols(wt);
-    }
-    static void lex_count_test(t_wt&) {}
-    static void lex_smaller_count_test(t_wt&) {}
-};
-
-template<class t_wt>
-struct wt_test_trait<t_wt, true> {
-    static void interval_symbols_test(t_wt& wt) {
-        test_interval_symbols(wt);
-    }
-    static void lex_count_test(t_wt& wt) {
-        test_lex_count(wt);
-    }
-    static void lex_smaller_count_test(t_wt& wt) {
-        test_lex_smaller_count(wt);
-    }
-};
-
-template<class t_bitvector,class t_rank, class t_select, class t_wt>
-struct wt_test_trait<wt_rlmn<t_bitvector,t_rank,t_select,t_wt>,false> {
-    static void interval_symbols_test(wt_rlmn<t_bitvector,t_rank,t_select,t_wt>&) {}
-    static void lex_count_test(wt_rlmn<t_bitvector,t_rank,t_select,t_wt>&) {}
-    static void lex_smaller_count_test(wt_rlmn<t_bitvector,t_rank,t_select,t_wt>&) {}
-};
-
-template<class t_bitvector,class t_select, class t_select_zero>
-struct wt_test_trait<wt_gmr_1<t_bitvector,t_select,t_select_zero>,false> {
-    static void interval_symbols_test(wt_gmr_1<t_bitvector,t_select,t_select_zero>&) {}
-    static void lex_count_test(wt_gmr_1<t_bitvector,t_select,t_select_zero>&) {}
-    static void lex_smaller_count_test(wt_gmr_1<t_bitvector,t_select,t_select_zero>&) {}
-};
-
-template<class t_bitvector,class t_select, class t_select_zero, class t_rank>
-struct wt_test_trait<wt_gmr_2<t_bitvector,t_select,t_select_zero, t_rank>,false> {
-    static void interval_symbols_test(wt_gmr_2<t_bitvector,t_select,t_select_zero, t_rank>&) {}
-    static void lex_count_test(wt_gmr_2<t_bitvector,t_select,t_select_zero, t_rank>&) {}
-    static void lex_smaller_count_test(wt_gmr_2<t_bitvector,t_select,t_select_zero, t_rank>&) {}
-};
-
-template<class t_bitvector,class t_select, class t_select_zero, class t_rank>
-struct wt_test_trait<wt_gmr_3<t_bitvector,t_select,t_select_zero, t_rank>,false> {
-    static void interval_symbols_test(wt_gmr_3<t_bitvector,t_select,t_select_zero, t_rank>&) {}
-    static void lex_count_test(wt_gmr_3<t_bitvector,t_select,t_select_zero, t_rank>&) {}
-    static void lex_smaller_count_test(wt_gmr_3<t_bitvector,t_select,t_select_zero, t_rank>&) {}
-};
-
-=======
->>>>>>> 563d59c3
 template<class T>
 class WtIntTest : public ::testing::Test { };
 
@@ -91,9 +24,6 @@
 
 typedef Types<
 wt_blcd<bit_vector, rank_support_v<>, select_support_mcl<1>, select_support_mcl<0>, int_tree<>>
-//		,wt_gmr_1<> //access is too slow for large alphabets
-        ,wt_gmr_2<>
-        ,wt_gmr_3<>
         ,wt_huff<bit_vector, rank_support_v<>, select_support_mcl<1>, select_support_mcl<0>, int_tree<>>
         ,wt_huff<rrr_vector<63>, rrr_vector<63>::rank_1_type, rrr_vector<63>::select_1_type, rrr_vector<63>::select_0_type, int_tree<>>
         ,wt_hutu<bit_vector, rank_support_v<>, select_support_mcl<1>, select_support_mcl<0>, int_tree<>>
@@ -458,7 +388,7 @@
         auto res = wt.range_search_2d(lb, rb, vlb, vrb);
         ASSERT_EQ(cnt, res.first);
 
-        for (auto point : res.second) {
+for (auto point : res.second) {
             // check that position is in range
             ASSERT_TRUE(point.first >= lb);
             ASSERT_TRUE(point.first <= rb);
